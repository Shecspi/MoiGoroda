{% load vite %}
<!-- Модальное окно с картой -->
<div class="modal fade" id="cityStatisticModal" tabindex="-1">
    <div class="modal-dialog modal-xl modal-dialog-centered">
        <div class="modal-content rounded-4">
            <div class="modal-header">
                {% if city.region %}
                <h5 class="modal-title">Статистика города {{ city.title }}, {{ city.region }}, {{ city.country }}</h5>
                {% else %}
                <h5 class="modal-title">Статистика города {{ city.title }}, {{ city.country }}</h5>
                {% endif %}
                <button type="button" class="btn-close" data-bs-dismiss="modal" aria-label="Закрыть"></button>
            </div>

            <div class="modal-body">
                <div class="row row-cols-1 row-cols-lg-2">
                    <div class="col d-flex justify-content-between align-items-center">
                        <div class="card w-100 shadow-sm mb-3">
                            <div class="card-body d-flex justify-content-between align-items-center">
                                <span>Пользователей, посетивших город:</span>
                                <span class="px-2 py-1 rounded bg-light text-dark fw-bold border border-secondary">{{ number_of_users_who_visit_city }}</span>
                            </div>
                        </div>
                    </div>

                    <div class="col d-flex justify-content-between align-items-center">
                        <div class="card w-100 shadow-sm mb-3">
                            <div class="card-body d-flex justify-content-between align-items-center">
                                <span>Всего посещений города:</span>
                                <span class="px-2 py-1 rounded bg-light text-dark fw-bold border border-secondary">{{ number_of_visits_all_users }}</span>
                            </div>
                        </div>
                    </div>
                </div>

                <div class="row mt-3">
                    <div class="col d-flex justify-content-center">
                        <h3>Популярность города в стране</h3>
                    </div>
                </div>

                <div class="row row-cols-1 row-cols-lg-2 mt-3">
                    <div class="col mb-3">
                        <div class="d-flex justify-content-between align-items-center">
                            <span>По пользователям</span>
                            <span class="fw-bold px-2 py-1 rounded text-white" style="background-color: #5c7cfa;">
                                {{ users_rank_in_country }} из {{ all_cities_qty }}
                            </span>
                        </div>
                        <canvas id="rankBarChartByUsers" class="mt-3" style="width: 100%; background-color: #fff; padding: 10px; border-radius: 8px; box-shadow: 0 0 8px rgba(0,0,0,0.2);"></canvas>
                    </div>

                    <div class="col mb-3">
                        <div class="d-flex justify-content-between align-items-center">
                            <span>По посещениям</span>
                            <span class="fw-bold px-2 py-1 rounded text-white" style="background-color: #5c7cfa;">
                                {{ visits_rank_in_country }} из {{ all_cities_qty }}
                            </span>
                        </div>
                        <canvas id="rankBarChartByVisits" class="mt-3" style="width: 100%; background-color: #fff; padding: 10px; border-radius: 8px; box-shadow: 0 0 8px rgba(0,0,0,0.2);"></canvas>
                    </div>
                </div>

                {% if city.region %}
                    <div class="row mt-3">
                        <div class="col d-flex justify-content-center">
                            <h3>Популярность города в регионе</h3>
                        </div>
                    </div>

                    <div class="row row-cols-1 row-cols-lg-2 mt-3">
                        <div class="col mb-3">
                            <div class="d-flex justify-content-between align-items-center">
                                <span>По пользователям</span>
                                <span class="fw-bold px-2 py-1 rounded text-white" style="background-color: #38a169;">
                                    {{ users_rank_in_region }} из {{ region_cities_qty }}
                                </span>
                            </div>
                            <canvas id="rankBarInRegionChartByUsers" class="mt-3" style="width: 100%; background-color: #fff; padding: 10px; border-radius: 8px; box-shadow: 0 0 8px rgba(0,0,0,0.2);"></canvas>
                        </div>

                        <div class="col mb-3">
                            <div class="d-flex justify-content-between align-items-center">
                                <span>По посещениям</span>
                                <span class="fw-bold px-2 py-1 rounded text-white" style="background-color: #38a169;">
                                    {{ visits_rank_in_region }} из {{ region_cities_qty }}
                                </span>
                            </div>
                            <canvas id="rankBarInRegionChartByVisits" class="mt-3" style="width: 100%; background-color: #fff; padding: 10px; border-radius: 8px; box-shadow: 0 0 8px rgba(0,0,0,0.2);"></canvas>
                        </div>
                    </div>
                {% endif %}
            </div>
        </div>
    </div>
</div>

{{ users_rank_in_country_neighboring_cities|json_script:"neighboringCitiesDataByUsers" }}
{{ visits_rank_in_country_neighboring_cities|json_script:"neighboringCitiesDataByVisits" }}
{{ users_rank_neighboring_cities_in_region|json_script:"neighboringCitiesInRegionDataByVisits" }}
{{ visits_rank_neighboring_cities_in_region|json_script:"neighboringCitiesInRegionDataByUsers" }}
<script>
    window.CITY_ID = {{ city.id }};
<<<<<<< HEAD
    window.NUMBER_OF_USERS_WHO_VISIT_CITY = {{ number_of_users_who_visit_city }};
    window.NUMBER_OF_USERS = {{ number_of_users }};
    window.NUMBER_OF_VISITS = {{ number_of_visits }};
    {% if city.region %}
    window.HAS_REGION = true;
    {% else %}
    window.HAS_REGION = false;
    {% endif %}
=======
>>>>>>> 4630a67f
</script>
{% vite_asset 'js/entries/city_statistics.js' %}<|MERGE_RESOLUTION|>--- conflicted
+++ resolved
@@ -27,7 +27,7 @@
                         <div class="card w-100 shadow-sm mb-3">
                             <div class="card-body d-flex justify-content-between align-items-center">
                                 <span>Всего посещений города:</span>
-                                <span class="px-2 py-1 rounded bg-light text-dark fw-bold border border-secondary">{{ number_of_visits_all_users }}</span>
+                                <span class="px-2 py-1 rounded bg-light text-dark fw-bold border border-secondary">{{ number_of_visits }}</span>
                             </div>
                         </div>
                     </div>
@@ -44,7 +44,7 @@
                         <div class="d-flex justify-content-between align-items-center">
                             <span>По пользователям</span>
                             <span class="fw-bold px-2 py-1 rounded text-white" style="background-color: #5c7cfa;">
-                                {{ users_rank_in_country }} из {{ all_cities_qty }}
+                                {{ visits_rank_in_country }} из {{ users_rank_in_country }}
                             </span>
                         </div>
                         <canvas id="rankBarChartByUsers" class="mt-3" style="width: 100%; background-color: #fff; padding: 10px; border-radius: 8px; box-shadow: 0 0 8px rgba(0,0,0,0.2);"></canvas>
@@ -54,7 +54,7 @@
                         <div class="d-flex justify-content-between align-items-center">
                             <span>По посещениям</span>
                             <span class="fw-bold px-2 py-1 rounded text-white" style="background-color: #5c7cfa;">
-                                {{ visits_rank_in_country }} из {{ all_cities_qty }}
+                                {{ visits_rank_in_country }} из {{ users_rank_in_region }}
                             </span>
                         </div>
                         <canvas id="rankBarChartByVisits" class="mt-3" style="width: 100%; background-color: #fff; padding: 10px; border-radius: 8px; box-shadow: 0 0 8px rgba(0,0,0,0.2);"></canvas>
@@ -101,16 +101,10 @@
 {{ visits_rank_neighboring_cities_in_region|json_script:"neighboringCitiesInRegionDataByUsers" }}
 <script>
     window.CITY_ID = {{ city.id }};
-<<<<<<< HEAD
-    window.NUMBER_OF_USERS_WHO_VISIT_CITY = {{ number_of_users_who_visit_city }};
-    window.NUMBER_OF_USERS = {{ number_of_users }};
-    window.NUMBER_OF_VISITS = {{ number_of_visits }};
     {% if city.region %}
     window.HAS_REGION = true;
     {% else %}
     window.HAS_REGION = false;
     {% endif %}
-=======
->>>>>>> 4630a67f
 </script>
 {% vite_asset 'js/entries/city_statistics.js' %}