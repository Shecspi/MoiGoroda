--- conflicted
+++ resolved
@@ -6,11 +6,7 @@
         {{ page_title }}
     </h1>
 
-    {% if user.is_authenticated %}
-        {% include 'advertisement/rtb_banner.html' %}
-    {% else %}
-        {% include 'advertisement/rtb_floor_fullscreen_mobile.html' %}
-    {% endif %}
+    {% include 'advertisement/toolbar.html' %}
 
     {% include 'collection/collection_selected__map__toolbar.html' %}
 
@@ -18,16 +14,13 @@
     <div id="map" class="h-100 mt-3"></div>
     <!-- ^^^ Карта -->
 
-<<<<<<< HEAD
-    {# Прокидываем переменные из Django в JS скрипт #}
-=======
     {% if not user.is_authenticated %}
         {% include 'advertisement/rtb_floor_ad_mobile.html' %}
         {% include 'advertisement/rtb_floor_ad_desktop.html' %}
         {% include 'advertisement/rtb_feed.html' %}
     {% endif %}
 
->>>>>>> b8efb0d1
+    {# Прокидываем переменные из Django в JS скрипт #}
     <script>
         window.CITIES_DATA = {{ cities|safe }};
         window.TILE_LAYER = "{{ TILE_LAYER }}";
